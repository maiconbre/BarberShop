# 💈 BarberGR - Sistema de Agendamento para Barbearias

<p align="center">
<<<<<<< HEAD
  <img src="./public/screenshots/Img1.PNG" alt="BarberGR" width="300px" />
=======
  <img src="./public/img/tela-inicial.png" alt="BarberShop" />
>>>>>>> a5e6f7ee
</p>

## 📋 Índice

- [Visão Geral](#-visão-geral)
- [Funcionalidades](#️-funcionalidades)
- [Tecnologias](#-tecnologias-utilizadas)
- [Arquitetura](#️-arquitetura-do-projeto)
- [Configuração de Ambiente](#-configuração-de-ambiente)
- [Instalação](#-instalação-e-execução)
- [Estrutura do Projeto](#-estrutura-do-projeto)
- [Guia de Desenvolvimento](#-guia-de-desenvolvimento)
- [Scripts Disponíveis](#-scripts-disponíveis)
- [Padrões e Convenções](#-padrões-e-convenções)
- [Performance e Otimização](#-performance-e-otimização)
- [Testes](#-testes)
- [Deploy](#-deploy)
- [Contribuição](#-contribuindo)

## 🎯 Visão Geral

O **BarberGR** é um sistema moderno e completo de agendamento online voltado para barbearias. A plataforma permite que clientes agendem serviços com facilidade, barbeiros organizem suas agendas de forma eficiente e administradores gerenciem toda a operação por meio de um painel intuitivo.

Desenvolvido com foco em escalabilidade, usabilidade e arquitetura limpa, o sistema aplica os princípios SOLID, boas práticas de engenharia de software e tecnologias modernas do ecossistema React.

### 🎯 Objetivos do Projeto

- **Escalabilidade**: Arquitetura preparada para crescimento
- **Manutenibilidade**: Código limpo e bem estruturado
- **Performance**: Otimizações avançadas e cache inteligente
- **Usabilidade**: Interface intuitiva e responsiva
- **Confiabilidade**: Sistema robusto com tratamento de erros

---

## ⚙️ Funcionalidades

### 👤 Área do Cliente
- Visualização de serviços disponíveis
- Seleção de barbeiros por especialidade
- Agendamento de horários com confirmação
- Histórico de agendamentos
- Avaliação dos serviços prestados
- Gerenciamento de perfil e credenciais

### ✂️ Área do Barbeiro
- Visualização de agenda por dia/semana
- Gerenciamento de horários disponíveis
- Confirmação ou cancelamento de agendamentos
- Histórico de atendimentos realizados
- Métricas individuais de desempenho

### 🛠️ Painel Administrativo
- Cadastro e gerenciamento de barbeiros
- Configuração de serviços e preços
- Relatórios gerenciais e métricas por período
- Moderação de avaliações/comentários
- Definição de horários de funcionamento da unidade

---

## 🧰 Tecnologias Utilizadas

### 🎨 Frontend Core
- **React 18.3.1** - Biblioteca principal para UI
- **TypeScript 5.7.3** - Tipagem estática 
- **Vite 6.1.1** - Build tool rápida
- **React Router DOM 7.1.5** - Roteamento SPA

### 🎭 UI/UX
- **Tailwind CSS 3.4.1** - Framework CSS utilitário
- **Framer Motion 12.4.9** - Animações 
- **Lucide React 0.344.0** - Ícones 
- **React Hot Toast 2.5.2** - Notificações
- **React Tooltip 5.28.0** - Tooltips interativos

### 📊 Visualização de Dados
- **Recharts 2.15.1** - Gráficos 
- **Chart.js 4.4.8** - Biblioteca 
- **React ChartJS 2 5.3.0** - Integração React + Chart.js

### 🔧 Gerenciamento de Estado
- **Zustand 5.0.6** - Estado global simples e eficiente
- **React Context** - Estado local e autenticação

### 📝 Validação e Formulários
- **Zod 4.0.5** - Validação de schemas TypeScript-first
- **React Hook Form** (via hooks customizados) - Gerenciamento de formulários

### 🚀 Performance
- **React Window 1.8.11** - Virtualização de listas
- **React Virtualized Auto Sizer 1.0.26** - Dimensionamento automático
- **React Lazy Load Image 1.6.3** - Carregamento lazy de imagens

### 🔗 Comunicação
- **Axios 1.8.1** - Cliente HTTP
- **Supabase JS 2.48.1** - Backend as a Service

### 🛠️ Ferramentas de Desenvolvimento
- **ESLint 9.9.1** - Linting de código
- **TypeScript ESLint 8.3.0** - Regras específicas para TS
- **PostCSS 8.4.35** - Processamento CSS
- **Autoprefixer 10.4.18** - Prefixos CSS automáticos

### 📦 Build e Deploy
- **Terser 5.39.0** - Minificação JavaScript
- **Vite Plugin Compression2 1.3.3** - Compressão Gzip
- **Sharp 0.33.5** - Otimização de imagens

### 🗄️ Banco de Dados
- **Prisma 6.4.1** - ORM moderno
- **SQLite3 5.1.7** - Banco local para desenvolvimento
- **Sequelize 6.37.5** - ORM alternativo

---

<<<<<<< HEAD
## 🏛️ Arquitetura de Projeto

### Princípios SOLID aplicados
- **SRP** – Cada módulo tem uma responsabilidade única
- **OCP** – Código aberto para extensão, fechado para modificação
- **LSP** – Substituições seguras de abstrações
- **ISP** – Interfaces enxutas e específicas
- **DIP** – Módulos de alto nível dependem de abstrações
  

## 📁 Estrutura do Projeto

### Visão Geral da Arquitetura
=======
### Estrutura de Diretórios
>>>>>>> a5e6f7ee

```
BarberGR/
├── 📁 public/                    # Assets estáticos
│   ├── screenshots/              # Capturas de tela
│   └── favicon.ico
├── 📁 src/                       # Código fonte principal
│   ├── 📁 components/            # Componentes React
│   │   ├── auth/                 # Componentes de autenticação
│   │   ├── feature/              # Componentes de funcionalidades
│   │   └── ui/                   # Componentes de interface
│   ├── 📁 config/                # Configurações do sistema
│   │   ├── apiConfig.ts          # Configurações de API
│   │   └── environmentConfig.ts  # Configurações de ambiente
│   ├── 📁 contexts/              # Contextos React
│   │   └── AuthContext.tsx       # Contexto de autenticação
│   ├── 📁 hooks/                 # Hooks customizados
│   │   ├── useAsync.ts           # Hook para operações assíncronas
│   │   ├── useCache.ts           # Hook para cache
│   │   ├── useForm.ts            # Hook para formulários
│   │   └── useFormValidation.ts  # Hook para validação
│   ├── 📁 models/                # Modelos de domínio
│   │   ├── Appointment.ts        # Modelo de agendamento
│   │   ├── Service.ts            # Modelo de serviço
│   │   ├── User.ts               # Modelo de usuário
│   │   └── index.ts              # Exportações dos modelos
│   ├── 📁 pages/                 # Páginas da aplicação
│   │   ├── Home.tsx              # Página inicial
│   │   ├── DashboardPage.tsx     # Dashboard principal
│   │   ├── LoginPage.tsx         # Página de login
│   │   └── ...
│   ├── 📁 services/              # Serviços e APIs
│   │   ├── cache/                # Serviços de cache
│   │   ├── interfaces/           # Interfaces dos serviços
│   │   ├── ApiService.ts         # Serviço principal de API
│   │   ├── CacheService.ts       # Serviço de cache
│   │   └── auth.ts               # Serviço de autenticação
│   ├── 📁 stores/                # Estados globais (Zustand)
│   │   ├── authStore.ts          # Estado de autenticação
│   │   ├── appointmentStore.ts   # Estado de agendamentos
│   │   └── commentStore.ts       # Estado de comentários
│   ├── 📁 types/                 # Definições de tipos
│   │   └── index.ts              # Tipos globais
│   ├── 📁 utils/                 # Utilitários
│   │   ├── dateUtils.ts          # Utilitários de data
│   │   ├── formatters.ts         # Formatadores
│   │   ├── validators.ts         # Validadores
│   │   └── logger.ts             # Sistema de logs
│   ├── 📁 validation/            # Schemas de validação
│   │   └── schemas.ts            # Schemas Zod
│   ├── App.tsx                   # Componente principal
│   ├── main.tsx                  # Ponto de entrada
│   └── index.css                 # Estilos globais
├── 📄 package.json               # Dependências e scripts
├── 📄 vite.config.ts             # Configuração do Vite
├── 📄 tsconfig.json              # Configuração TypeScript
├── 📄 tailwind.config.js         # Configuração Tailwind
├── 📄 eslint.config.js           # Configuração ESLint
└── 📄 README.md                  # Documentação
```

### Organização por Responsabilidade

#### 🧩 Components
- **auth/**: Login, registro, recuperação de senha
- **feature/**: Funcionalidades específicas (agendamento, dashboard)
- **ui/**: Componentes reutilizáveis (botões, modais, inputs)

#### 🔧 Services
- **Camada de abstração** para APIs externas
- **Cache inteligente** com estratégias configuráveis
- **Retry automático** com backoff exponencial
- **Health monitoring** da API

#### 🗃️ Stores (Zustand)
- **Estado global** reativo e tipado
- **Persistência** automática quando necessário
- **Middleware** para logging e debugging

#### 🎣 Hooks Customizados
- **useAsync**: Gerenciamento de operações assíncronas
- **useCache**: Interface simplificada para cache
- **useForm**: Formulários com validação integrada
- **useFormValidation**: Validação em tempo real

---

<<<<<<< HEAD
## 🧠 Padrões de Projeto

- **Repository Pattern**
- **Strategy Pattern**
- **Observer Pattern**
- **Factory Pattern**
- **Decorator Pattern**

---

## 🚀 Instalação e Execução

### 📋 Pré-requisitos

- **Node.js** >= 16.0.0
- **npm** >= 8.0.0 ou **yarn** >= 1.22.0
- **Git** para controle de versão

### ⚡ Instalação Rápida

```bash
# 1. Clone o repositório
git clone https://github.com/maiconbre/BarberGR.git

# 2. Acesse o diretório
cd BarberGR

# 3. Instale as dependências
npm install
# ou
yarn install

# 4. Configure o ambiente 
cp .env.development .env

# 5. Inicie o servidor de desenvolvimento
npm run dev
# ou
yarn dev
```

## 📜 Scripts Disponíveis

### 🔧 Desenvolvimento

```bash
# Servidor de desenvolvimento (modo padrão)
npm run dev

# Servidor de desenvolvimento (ambiente local)
npm run dev:local

# Servidor de desenvolvimento (ambiente de produção)
npm run dev:prod
```

### 🏗️ Build

```bash
# Build para produção
npm run build

# Build para desenvolvimento
npm run build:dev

# Build para produção (explícito)
npm run build:prod
```

### 👀 Preview

```bash
# Preview da build (modo padrão)
npm run preview

# Preview da build de desenvolvimento
npm run preview:dev

# Preview da build de produção
npm run preview:prod
```

### 🔍 Qualidade de Código
=======
>>>>>>> a5e6f7ee

```bash
# Executar linting
npm run lint

# Teste de conexão com Supabase
npm run test:supabase
```

### 🔄 Utilitários

```bash
# Alternar para ambiente local
npm run env:switch-local

# Alternar para ambiente de produção
npm run env:switch-prod

# Iniciar desenvolvimento (Windows)
npm run start:dev
```

## 👨‍💻 Guia de Desenvolvimento

### 🎯 Fluxo de Desenvolvimento

1. **Setup Inicial**
   ```bash
   git clone <repo>
   cd BarberGR
   npm install
   npm run dev:local
   ```

2. **Desenvolvimento de Features**
   ```bash
   git checkout -b feature/nova-funcionalidade
   # Desenvolver...
   npm run lint
   git commit -m "feat: nova funcionalidade"
   ```

3. **Testes e Validação**
   ```bash
   npm run build:dev
   npm run preview:dev
   npm run test:supabase
   ```

### 🏗️ Criando Novos Componentes

```typescript
// src/components/feature/MeuComponente.tsx
import React from 'react';
import { motion } from 'framer-motion';

interface MeuComponenteProps {
  title: string;
  onAction?: () => void;
}

export const MeuComponente: React.FC<MeuComponenteProps> = ({ 
  title, 
  onAction 
}) => {
  return (
    <motion.div
      initial={{ opacity: 0 }}
      animate={{ opacity: 1 }}
      className="p-4 bg-white rounded-lg shadow-md"
    >
      <h2 className="text-xl font-semibold">{title}</h2>
      {onAction && (
        <button 
          onClick={onAction}
          className="mt-2 px-4 py-2 bg-blue-500 text-white rounded"
        >
          Ação
        </button>
      )}
    </motion.div>
  );
};
```

### 🗃️ Criando Stores Zustand

```typescript
// src/stores/meuStore.ts
import { create } from 'zustand';
import { persist } from 'zustand/middleware';

interface MeuState {
  dados: any[];
  loading: boolean;
  fetchDados: () => Promise<void>;
  addItem: (item: any) => void;
}

export const useMeuStore = create<MeuState>()()
  persist(
    (set, get) => ({
      dados: [],
      loading: false,
      
      fetchDados: async () => {
        set({ loading: true });
        try {
          // Lógica de fetch...
          set({ dados: resultado, loading: false });
        } catch (error) {
          set({ loading: false });
        }
      },
      
      addItem: (item) => {
        set((state) => ({ 
          dados: [...state.dados, item] 
        }));
      }
    }),
    {
      name: 'meu-store',
      partialize: (state) => ({ dados: state.dados })
    }
  )
);
```

### 🎣 Criando Hooks Customizados

```typescript
// src/hooks/useMeuHook.ts
import { useState, useEffect } from 'react';
import { ApiService } from '@/services';

export const useMeuHook = (id: string) => {
  const [data, setData] = useState(null);
  const [loading, setLoading] = useState(true);
  const [error, setError] = useState<string | null>(null);
  
  useEffect(() => {
    const fetchData = async () => {
      try {
        setLoading(true);
        const result = await ApiService.get(`/endpoint/${id}`);
        setData(result);
      } catch (err) {
        setError(err.message);
      } finally {
        setLoading(false);
      }
    };
    
    fetchData();
  }, [id]);
  
  return { data, loading, error };
};
```

### 🔧 Configuração TypeScript

```json
{
  "compilerOptions": {
    "strict": true,
    "noUnusedLocals": true,
    "noUnusedParameters": true,
    "noFallthroughCasesInSwitch": true,
    "baseUrl": ".",
    "paths": {
      "@/*": ["./src/*"]
    }
  }
}
```


---

### 🔑 Credenciais de Teste

| Função       | Usuário     | Senha     |
|--------------|-------------|-----------|
| Admin        | `admin`     | `123123`  |
| Barbeiro 1   | `gabrielle` | `123123`  |
| Barbeiro 2   | `marcos`    | `123123`  |

---

## 📱 Demonstração

Acesse a versão online:  
🔗 [https://barber.targetweb.tech/](https://barber.targetweb.tech/)

---

## 📸 Capturas de Tela

<div align="center">
  <h4>Página Inicial | Escolha de Horário | Dashboard</h4>
  <img src="./public/screenshots/Img1.PNG" width="200px" />
  <img src="./public/screenshots/Img2.PNG" width="200px" />
  <img src="./public/screenshots/Img3.PNG" width="200px" />

  <h4>Cards de Agendamento | Agenda do Barbeiro | Métricas</h4>
  <img src="./public/screenshots/Img4.PNG" width="200px" />
  <img src="./public/screenshots/Img5.PNG" width="200px" />
  <img src="./public/screenshots/Img6.PNG" width="200px" />
</div>

---

## 🔄 Roadmap

### 🎯 Próximas Funcionalidades

#### 🧪 Prioridade Alta
- [ ] **Testes Automatizados** - Implementação completa de testes unitários e de integração
- [ ] **Error Boundaries** - Tratamento robusto de erros em componentes
- [ ] **Logging Avançado** - Sistema de logs estruturado para produção
- [ ] **Monitoramento** - Métricas de performance e saúde da aplicação

#### 🚀 Prioridade Média
- [ ] **PWA (Progressive Web App)** - Funcionalidades offline e instalação
- [ ] **Notificações Push** - Alertas em tempo real para agendamentos
- [ ] **Integração com Pagamentos** - Stripe, PayPal, PIX
- [ ] **Sistema de Avaliações** - Reviews e ratings dos serviços

#### 🌟 Prioridade Baixa
- [ ] **Aplicativo Mobile** - React Native (iOS e Android)
- [ ] **Suporte Multi-tenant** - Múltiplas barbearias
- [ ] **IA para Recomendações** - Sugestões personalizadas
- [ ] **Integração com Calendários** - Google Calendar, Outlook

### 🔧 Melhorias Técnicas

- [ ] **Micro-frontends** - Arquitetura modular
- [ ] **GraphQL** - API mais eficiente
- [ ] **Server-Side Rendering** - SEO e performance
- [ ] **Docker** - Containerização para deploy

## 🆘 Troubleshooting

### 🐛 Problemas Comuns

#### Erro de Conexão com API
```bash
# Verificar se a API está rodando
curl https://chemical-penelopa-soma-8513fd0f.koyeb.app/health

# Verificar variáveis de ambiente
echo $VITE_API_URL

# Testar conexão
npm run test:supabase
```

#### Problemas de Cache
```typescript
// Limpar cache manualmente
import { CacheService } from '@/services';

// No console do navegador
CacheService.clearCache();
localStorage.clear();
sessionStorage.clear();
```

#### Erro de Build
```bash
# Limpar cache do Vite
rm -rf node_modules/.vite

# Reinstalar dependências
rm -rf node_modules package-lock.json
npm install

# Build limpa
npm run build:prod
```

### 🔍 Debug Mode

```bash
# Ativar modo debug
export VITE_DEBUG_API=true
export VITE_DEV_MODE=true

# Ou no .env
VITE_DEBUG_API=true
VITE_DEV_MODE=true
```

## ❓ FAQ

### 🤔 Perguntas Frequentes

**Q: Como alterar a URL da API?**
A: Modifique a variável `VITE_API_URL` no arquivo `.env` ou use os scripts `npm run env:switch-local` / `npm run env:switch-prod`.

**Q: Por que o cache não está funcionando?**
A: Verifique se o `CacheService` está inicializado e se as configurações de TTL estão corretas no `apiConfig.ts`.

**Q: Como adicionar um novo ambiente?**
A: Adicione a configuração em `src/config/environmentConfig.ts` e crie o arquivo `.env` correspondente.

**Q: O projeto funciona offline?**
A: Atualmente não. PWA está no roadmap para implementação futura.

**Q: Como contribuir com o projeto?**
A: Siga o [Guia de Contribuição](#-contribuindo) e abra um Pull Request.

### 🔧 Configurações Avançadas

#### Personalizar Cache
```typescript
// src/config/apiConfig.ts
export const CUSTOM_CACHE_CONFIG = {
  comments: { ttl: 15 * 60 * 1000 },  // 15 minutos
  services: { ttl: 10 * 60 * 1000 },  // 10 minutos
  // ...
};
```

#### Configurar Retry
```typescript
// src/config/apiConfig.ts
export const RETRY_CONFIG = {
  maxAttempts: 5,
  initialDelay: 1000,
  maxDelay: 30000,
  backoffMultiplier: 2
};
```

## 📊 Métricas e Analytics

### 📈 Performance Atual

- **Lighthouse Score**: 95+
- **Bundle Size**: ~450KB (gzipped)
- **First Load**: ~1.2s
- **Cache Hit Rate**: ~85%


## 🔐 Segurança

### 🛡️ Práticas Implementadas

- **Validação de Input** - Zod schemas em todas as entradas
- **Sanitização** - Prevenção de XSS
- **HTTPS** - Comunicação criptografada
- **Autenticação JWT** - Tokens seguros
- **Rate Limiting** - Proteção contra spam

### 🔒 Melhorias

- [ ] Implementar CSP (Content Security Policy)
- [ ] Adicionar CSRF protection
- [ ] Configurar CORS 
- [ ] Implementar 2FA (Two-Factor Authentication)


---

## 🤝 Contribuindo

### 🚀 Como Contribuir

Contribuições são sempre bem-vindas! Siga este guia para contribuir de forma efetiva:

####  🍴 Fork e Clone
```bash
# Fork o repositório no GitHub
# Clone seu fork
git clone https://github.com/SEU_USERNAME/BarberGR.git
cd BarberGR

# Adicione o repositório original como upstream
git remote add upstream https://github.com/maiconbre/BarberGR.git
```


####  💻 Desenvolva
```bash
# Instale dependências
npm install

# Inicie o servidor de desenvolvimento
npm run dev:local

# Faça suas alterações...
# Teste suas alterações
npm run lint
npm run build:dev
```

####  📤 Push e Pull Request
```bash
# Push para seu fork
git push origin feature/nome-da-feature

# Abra um Pull Request no GitHub
# Preencha o template de PR
```

### 🐛 Reportando Bugs

Para reportar bugs, abra uma [issue](https://github.com/maiconbre/BarberGR/issues) com:

1. **Descrição** do problema
2. **Passos para reproduzir**
3. **Comportamento esperado**
4. **Screenshots** (se aplicável)
5. **Ambiente** (OS, browser, versão)

### 💡 Sugerindo Funcionalidades

Para sugerir novas funcionalidades:

1. Verifique se já não existe uma issue similar
2. Abra uma nova issue com label `enhancement`
3. Descreva detalhadamente a funcionalidade
4. Explique o valor que ela agregaria
5. Considere a complexidade de implementação

### 👥 Código de Conduta

- 🤝 Seja respeitoso e inclusivo
- 💬 Comunique-se de forma clara e construtiva
- 🎯 Foque no problema, não na pessoa
- 📚 Esteja aberto a aprender e ensinar
- 🌟 Celebre as contribuições de outros


### 🎯 Áreas que Precisam de Ajuda

1. **🧪 Testes** - Implementação de testes automatizados
2. **📱 Responsividade** - Melhorias desktop
3. **♿ Acessibilidade** - ARIA labels, navegação por teclado
4. **🌐 Internacionalização** - Suporte a múltiplos idiomas
5. **📊 Performance** - Otimizações e métricas

### 🚀 Processo de Review

1. **Automated Checks** - CI/CD executa automaticamente
2. **Code Review** - Eu reviso o código
3. **Testing** - Funcionalidade é testada
4. **Approval** - PR é aprovado
5. **Merge** - Código é integrado à main

### 📞 Contato

Dúvidas sobre contribuição?

- 📧 Email: [maiconbre277@gmail.com](mailto:maiconbre277@gmail.com)

---

**Obrigado por contribuir! 🙏**

---

## 📄 Licença

Este projeto está licenciado sob a [MIT License](LICENSE).

---

Desenvolvido com ❤️ por [Maicon Brendon](https://github.com/maiconbre)<|MERGE_RESOLUTION|>--- conflicted
+++ resolved
@@ -1,11 +1,9 @@
 # 💈 BarberGR - Sistema de Agendamento para Barbearias
 
 <p align="center">
-<<<<<<< HEAD
+
   <img src="./public/screenshots/Img1.PNG" alt="BarberGR" width="300px" />
-=======
-  <img src="./public/img/tela-inicial.png" alt="BarberShop" />
->>>>>>> a5e6f7ee
+
 </p>
 
 ## 📋 Índice
@@ -122,7 +120,6 @@
 
 ---
 
-<<<<<<< HEAD
 ## 🏛️ Arquitetura de Projeto
 
 ### Princípios SOLID aplicados
@@ -136,9 +133,8 @@
 ## 📁 Estrutura do Projeto
 
 ### Visão Geral da Arquitetura
-=======
+
 ### Estrutura de Diretórios
->>>>>>> a5e6f7ee
 
 ```
 BarberGR/
@@ -226,7 +222,7 @@
 
 ---
 
-<<<<<<< HEAD
+
 ## 🧠 Padrões de Projeto
 
 - **Repository Pattern**
@@ -310,8 +306,6 @@
 ```
 
 ### 🔍 Qualidade de Código
-=======
->>>>>>> a5e6f7ee
 
 ```bash
 # Executar linting
